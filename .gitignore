--- conflicted
+++ resolved
@@ -21,10 +21,6 @@
 
 $RECYCLE.BIN/
 
-<<<<<<< HEAD
-
-=======
->>>>>>> 1df2fdab
 # Environments
 .env
 .venv
