numpy==1.15.4
scipy==1.1.0
dic==1.5.2b1
matplotlib==2.2.0
openpyxl==2.5.9
pandas==0.23.4
scikit-learn==0.20.0
xlrd==1.1.0
emails==0.5.15
Jinja2==2.10
WeasyPrint==44
seaborn==0.9.0
statsmodels==0.9.0
arch==4.6.0
quandl==3.4.4
beautifulsoup4==4.6.3
mockito==1.1.1
xarray==0.11.0
cvxopt==1.2.2
<<<<<<< HEAD
patsy==0.5.1  # necessary for statsmodels to work properly
requests==2.21.0
Pillow==5.4.1 # Sustitute for PIL library
=======
patsy==0.5.1          # necessary for statsmodels to work properly
TA-Lib==0.4.17
dic==1.5.2b1          # container
>>>>>>> 194d06c1
<|MERGE_RESOLUTION|>--- conflicted
+++ resolved
@@ -17,12 +17,8 @@
 mockito==1.1.1
 xarray==0.11.0
 cvxopt==1.2.2
-<<<<<<< HEAD
-patsy==0.5.1  # necessary for statsmodels to work properly
 requests==2.21.0
 Pillow==5.4.1 # Sustitute for PIL library
-=======
 patsy==0.5.1          # necessary for statsmodels to work properly
 TA-Lib==0.4.17
-dic==1.5.2b1          # container
->>>>>>> 194d06c1
+dic==1.5.2b1          # container