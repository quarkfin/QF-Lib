--- conflicted
+++ resolved
@@ -6,14 +6,7 @@
 
 class DummyMonitor(AbstractMonitor):
 
-<<<<<<< HEAD
-    def __init__(self):
-        super().__init__(None)
-
     def end_of_trading_update(self, timestamp: datetime=None):
-=======
-    def end_of_trading_update(self, timestamp: datetime):
->>>>>>> 949e1bc4
         pass
 
     def end_of_day_update(self, timestamp: datetime):
