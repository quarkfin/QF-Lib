--- conflicted
+++ resolved
@@ -2,27 +2,11 @@
 from qf_lib.backtesting.contract_to_ticker_conversion.base import ContractTickerMapper
 from qf_lib.backtesting.data_handler.data_handler import DataHandler
 from qf_lib.backtesting.events.event_manager import EventManager
-<<<<<<< HEAD
-=======
-from qf_lib.backtesting.events.notifiers import Notifiers
-from qf_lib.backtesting.events.time_flow_controller import BacktestTimeFlowController
-from qf_lib.backtesting.execution_handler.simulated.commission_models.fixed_commission_model import FixedCommissionModel
-from qf_lib.backtesting.execution_handler.simulated.simulated_execution_handler import SimulatedExecutionHandler
-from qf_lib.backtesting.execution_handler.simulated.slippage.price_based_slippage import PriceBasedSlippage
->>>>>>> 949e1bc4
 from qf_lib.backtesting.monitoring.backtest_monitor import BacktestMonitor
 from qf_lib.backtesting.order.orderfactory import OrderFactory
 from qf_lib.backtesting.portfolio.portfolio import Portfolio
-<<<<<<< HEAD
 from qf_lib.backtesting.position_sizer.position_sizer import PositionSizer
 from qf_lib.backtesting.trading_session.notifiers import Notifiers
-=======
-from qf_lib.backtesting.portfolio.portfolio_handler import PortfolioHandler
-from qf_lib.backtesting.position_sizer.simple_position_sizer import SimplePositionSizer
-from qf_lib.backtesting.risk_manager.naive_risk_manager import NaiveRiskManager
-from qf_lib.backtesting.trading_session.trading_session import TradingSession
-from qf_lib.common.utils.dateutils.date_to_string import date_to_str
->>>>>>> 949e1bc4
 from qf_lib.common.utils.dateutils.timer import SettableTimer
 from qf_lib.common.utils.logging.qf_parent_logger import qf_logger
 
@@ -32,16 +16,10 @@
     Encapsulates the settings and components for carrying out a backtest session. Pulls for data every day.
     """
 
-<<<<<<< HEAD
     def __init__(self, contract_ticker_mapper: ContractTickerMapper, start_date, end_date,
                  position_sizer: PositionSizer, data_handler: DataHandler, timer: SettableTimer,
                  notifiers: Notifiers, portfolio: Portfolio, events_manager: EventManager, monitor: BacktestMonitor,
                  broker: BacktestBroker, order_factory: OrderFactory):
-=======
-    def __init__(self, backtest_name: str, settings: Settings, data_provider: DataProvider,
-                 contract_ticker_mapper: ContractTickerMapper, pdf_exporter: PDFExporter, excel_exporter: ExcelExporter,
-                 start_date, end_date, initial_cash, is_lightweight: False):
->>>>>>> 949e1bc4
         """
         Set up the backtest variables according to what has been passed in.
         """
