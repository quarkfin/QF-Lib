from qf_lib.backtesting.contract.contract import Contract
from qf_lib.backtesting.order.execution_style import ExecutionStyle


class Order(object):
    """"
    Order generated by a strategy, then processed by PositionSizer and RiskManager.
    Finally executed by ExecutionHandler.
    """

    def __init__(self, contract: Contract, quantity: int, execution_style: ExecutionStyle,
                 tif: str, order_state: str=''):
        """
        This __init__ shouldn't be used anywhere beyond this module. User OrderFactory for creating Order objects.
        """
        self.id = None  # type:int
        self.contract = contract
        self.quantity = quantity
        self.tif = tif
        self.execution_style = execution_style
        self.order_state = order_state

    def __str__(self):
        return 'Order:\n' \
               '\tid: {}\n' \
               '\tcontract: {}\n' \
               '\tquantity: {}\n' \
               '\ttif: {}\n' \
               '\texecution_style: {}\n' \
               '\torder_state: {}\n'.format(
                    self.id, str(self.contract), self.quantity, self.tif, self.execution_style, self.order_state)

    def __eq__(self, other):
        if self is other:
            return True

        if not isinstance(other, Order):
            return False

<<<<<<< HEAD
        # one order has id and another hasn't
=======
        # one Order has id and another hasn't
>>>>>>> 26134cd7
        if (self.id is None) != (other.id is None):
            return False

        if self.id is not None and other.id == self.id:
            return True

        # when both ids are none -> compare the values
        return (self.contract, self.quantity, self.tif, self.execution_style, self.order_state) == \
               (other.contract, other.quantity, other.tif, other.execution_style, other.order_state)

    def __hash__(self):
        return hash((self.contract, self.quantity, self.tif, self.execution_style, self.order_state))<|MERGE_RESOLUTION|>--- conflicted
+++ resolved
@@ -37,11 +37,7 @@
         if not isinstance(other, Order):
             return False
 
-<<<<<<< HEAD
-        # one order has id and another hasn't
-=======
         # one Order has id and another hasn't
->>>>>>> 26134cd7
         if (self.id is None) != (other.id is None):
             return False
 
