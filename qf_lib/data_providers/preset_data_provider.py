--- conflicted
+++ resolved
@@ -79,7 +79,6 @@
             raise ValueError("Requested end date {} is after data bundle end date {}".
                              format(end_date, self._end_date))
 
-<<<<<<< HEAD
     def get_history(self, tickers: Union[Ticker, Sequence[Ticker]],
                     fields: Union[str, Sequence[str]],
                     start_date: datetime, end_date: datetime = None, **kwargs
@@ -97,12 +96,6 @@
                                                  got_single_field, use_prices_types=False)
 
         return normalized_result
-=======
-    def get_history(
-            self, tickers: Union[Ticker, Sequence[Ticker]], fields: Union[str, Sequence[str]], start_date: datetime,
-            end_date: datetime = None, **kwargs) -> Union[QFSeries, QFDataFrame, QFDataArray]:
-        raise NotImplementedError()
->>>>>>> 6bfa7466
 
     def supported_ticker_types(self) -> Set[Type[Ticker]]:
         return self._ticker_types